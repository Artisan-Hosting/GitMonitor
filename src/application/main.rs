--- conflicted
+++ resolved
@@ -20,11 +20,8 @@
 use signals::{sighup_watch, sigusr_watch};
 
 use auth::init_gh_token;
-<<<<<<< HEAD
 use tokio::{sync::{Mutex, Notify}, time::sleep};
-=======
-use tokio::{sync::Notify, time::sleep};
->>>>>>> 03343ce8
+
 
 mod auth;
 mod config;
