use std::{sync::Arc, time::Duration};

use artisan_middleware::{
    aggregator::Status,
    config::AppConfig,
    git_actions::{generate_git_project_id, generate_git_project_path, GitAuth, GitCredentials},
    resource_monitor::ResourceMonitorLock,
    state_persistence::{log_error, update_state, AppState, StatePersistence},
};
use config::{generate_state, get_config, update_state_wrapper};
use dusa_collection_utils::log;
use dusa_collection_utils::logger::{set_log_level, LogLevel};
use dusa_collection_utils::{
    errors::{ErrorArrayItem, Errors},
    types::pathtype::PathType,
};
use git::{handle_existing_repo, handle_new_repo, set_safe_directory};
<<<<<<< HEAD
use rand::{rngs::StdRng, seq::SliceRandom, Rng, SeedableRng};
use signals::{sighup_watch, sigusr_watch};
use dusa_collection_utils::types::rwarc::LockWithTimeout;

use auth::init_gh_token;
use git_auth_store::{auth_items, init_auth_box};
use tokio::{sync::{Mutex, Notify}, time::sleep};
=======
use git2::Repository;
use rand::{rngs::StdRng, seq::SliceRandom, Rng, SeedableRng};
use signals::{sighup_watch, sigusr_watch};

use auth::init_gh_token;
use tokio::{sync::{Mutex, Notify}, time::sleep};

>>>>>>> d56ccc86

mod auth;
mod config;
mod git;
mod pull;
mod signals;
mod git_auth_store;

#[tokio::main]
async fn main() {
    tokio::task::LocalSet::new().run_until(async_main()).await;
}

async fn async_main() {
    // Initialization

    if let Err(err) = init_gh_token() {
        log!(LogLevel::Error, "Failed to load GitHub token: {}", err);
    }

    // Loading configs
    let mut config: AppConfig = get_config();
    let state_path: PathType = StatePersistence::get_state_path(&config);
    let state: Arc<Mutex<AppState>> = Arc::new(Mutex::new(generate_state(&config).await));
    {
        let mut s = state.lock().await;
        update_state(&mut s, &state_path, None).await;
    }

    // Self monitring
    let pid = {
        let s = state.lock().await;
        s.pid
    };
    let monitor: Option<ResourceMonitorLock> = match ResourceMonitorLock::new(pid as i32) {
        Ok(mon) => Some(mon),
        Err(err) => {
            log!(
                LogLevel::Error,
                "Can't get resource monitor: {}",
                err.err_mesg
            );
            None
        }
    };

    // loading signal handeling
    let reload: Arc<Notify> = Arc::new(Notify::new());
    let exit_graceful: Arc<Notify> = Arc::new(Notify::new());

    sighup_watch(reload.clone());
    sigusr_watch(exit_graceful.clone());

    // Load Git credentials
    let git_credentials: GitCredentials = {
        let s = state.lock().await;
        match get_git_credentials(&s.config).await {
            Ok(credentials) => credentials,
            Err(e) => {
                drop(s);
                let mut s = state.lock().await;
                log_error(&mut s, e, &state_path).await;
                std::process::exit(100)
            }
        }
    };
    init_auth_box(git_credentials.auth_items.clone());

    // Update state to indicate initialization
    {
        let mut s = state.lock().await;
        s.config.git = config.git.clone();
        s.data = String::from("Git monitor is initialized");
        s.status = Status::Running;
        update_state_wrapper(&mut s, &state_path, &monitor).await;
    }

    if config.debug_mode {
        set_log_level(LogLevel::Debug);
        log!(LogLevel::Debug, "Loaded Initial Config: {}", config);
        log!(
            LogLevel::Debug,
            "Git credentials loaded {}",
            git_credentials
        );
        let log_level = {
            let s = state.lock().await;
            s.config.log_level
        };
        set_log_level(log_level);
    };

    log!(LogLevel::Info, "Git monitor initialized");

    // Spawn background workers for each repository
    let monitor_clone = monitor.as_ref().map(|m| m.clone());
<<<<<<< HEAD
    spawn_git_workers(state.clone(), state_path.clone(), monitor_clone).await;
=======
    spawn_git_workers(&git_credentials, state.clone(), state_path.clone(), monitor_clone).await;
>>>>>>> d56ccc86

    // Main loop
    loop {
        tokio::select! {

            _ = reload.notified() => {
                sleep(Duration::from_secs(1)).await;
                config = get_config();
                let new_state = generate_state(&config).await;
                {
                    let mut s = state.lock().await;
                    *s = new_state;
                }

                let _ = { state.lock().await.config.clone() }; // reload uses current config; repo tasks unchanged
            }

            _ = exit_graceful.notified() => {
                {
                    let mut s = state.lock().await;
                    s.data = String::from("Git monitor exiting");
                    s.status = Status::Stopped;
                    update_state_wrapper(&mut s, &state_path, &monitor).await;
                }
                log!(LogLevel::Info, "Shutting down gracefully");
                std::process::exit(0)
            }

            _ = tokio::signal::ctrl_c() => {
                log!(LogLevel::Info, "CTRL + C recieved");
                exit_graceful.notify_one();
            }

            _ = tokio::time::sleep(Duration::from_secs(5)) => {
                let mut s = state.lock().await;
                s.status = Status::Running;
                update_state_wrapper(&mut s, &state_path, &monitor).await;
            }
        }
    }
}

// Load Git credentials from the configuration
async fn get_git_credentials(config: &AppConfig) -> Result<GitCredentials, ErrorArrayItem> {
    match &config.git {
        Some(git_config) => {
            let git_file: PathType = PathType::Str(git_config.credentials_file.clone().into());
            GitCredentials::new(Some(&git_file)).await
        }
        None => Err(ErrorArrayItem::new(
            Errors::ReadingFile,
            "Git configuration not found".to_string(),
        )),
    }
}

<<<<<<< HEAD
// Worker that continuously processes a single repository with a random delay
async fn repo_worker(
    git_item: LockWithTimeout<GitAuth>,
    state: Arc<Mutex<AppState>>,
    state_path: PathType,
    monitor: Option<ResourceMonitorLock>,
    initial_delay: u64,
=======
// Process Git repositories, handling existing and new repos
// ! UNUSED RIGHT NOW
async fn _process_git_repositories(
    git_credentials: &GitCredentials,
    state: &mut AppState,
    state_path: &PathType,
    monitor: &Option<ResourceMonitorLock>,
>>>>>>> d56ccc86
) {
    sleep(Duration::from_secs(initial_delay)).await;
    let mut rng: StdRng = StdRng::from_entropy();
    loop {
        let git_item_read = match git_item.try_read().await {
            Ok(ga) => ga.clone(),
            Err(e) => {
                log!(LogLevel::Error, "{}", e.err_mesg);
                sleep(Duration::from_secs(5)).await;
                continue;
            }
        };

        let git_project_path: PathType = generate_git_project_path(&git_item_read);
        if let Err(err) = set_safe_directory(&git_project_path).await {
            log!(LogLevel::Error, "{}", err.err_mesg)
        }

        let result = if git_project_path.exists() {
            handle_existing_repo(&git_item_read, &git_project_path).await
        } else {
            log!(
                LogLevel::Warn,
                "Failed to open: {}, assuming it doesn't exist and cloning.",
                git_project_path
            );
            handle_new_repo(&git_item_read, &git_project_path).await
        };

        let mut s = state.lock().await;
        if let Err(err) = result {
            log_error(&mut s, err, &state_path).await;
        } else {
<<<<<<< HEAD
            s.event_counter += 1;
            s.data = format!("Updated: {}", generate_git_project_id(&git_item_read));
            update_state_wrapper(&mut s, &state_path, &monitor).await;
=======
            state.event_counter += 1;
            state.data = format!("Updated: {}", generate_git_project_id(&git_item));
            update_state_wrapper(state, state_path, monitor).await;
>>>>>>> d56ccc86
        }
        drop(s);

        let wait = rng.gen_range(25..35);
        sleep(Duration::from_secs(wait)).await;
    }
}

// Spawn workers for each repository with slight timer offsets
async fn spawn_git_workers(
    state: Arc<Mutex<AppState>>,
    state_path: PathType,
    monitor: Option<ResourceMonitorLock>,
) {
    let Some(items) = auth_items() else { return };
    let mut rng: StdRng = StdRng::from_entropy();
    let mut indices: Vec<usize> = (0..items.len()).collect();
    indices.shuffle(&mut rng);

    for idx in indices {
        let git_item = items[idx].clone();
        let delay = rng.gen_range(0..5);
        let st = state.clone();
        let path = state_path.clone();
        let mon = monitor.as_ref().map(|m| m.clone());
        tokio::task::spawn_blocking(move || {
            let rt = tokio::runtime::Builder::new_current_thread()
                .enable_all()
                .build()
                .expect("runtime");
            let local = tokio::task::LocalSet::new();
            rt.block_on(local.run_until(repo_worker(git_item, st, path, mon, delay)));
        });
    }
}

// Worker that continuously processes a single repository with a random delay
async fn repo_worker(
    git_item: GitAuth,
    state: Arc<Mutex<AppState>>,
    state_path: PathType,
    monitor: Option<ResourceMonitorLock>,
    initial_delay: u64,
) {
    sleep(Duration::from_secs(initial_delay)).await;
    let mut rng: StdRng = StdRng::from_entropy();
    loop {
        let git_project_path: PathType = generate_git_project_path(&git_item);
        if let Err(err) = set_safe_directory(&git_project_path).await {
            log!(LogLevel::Error, "{}", err.err_mesg)
        }

        let repo_result = match Repository::open(git_project_path.clone()) {
            Ok(repo) => Ok(repo),
            Err(err) => Err(ErrorArrayItem::new(Errors::Git, err.message())),
        };

        let result = match repo_result {
            Ok(repo) => handle_existing_repo(&git_item, repo, &git_project_path).await,
            Err(err) => {
                log!(
                    LogLevel::Warn,
                    "Failed tp open: {}, Assuming it doesn't exist and clonning. {}",
                    git_project_path,
                    err.err_mesg
                );
                handle_new_repo(&git_item, &git_project_path).await
            }
        };

        let mut s = state.lock().await;
        if let Err(err) = result {
            log_error(&mut s, err, &state_path).await;
        } else {
            s.event_counter += 1;
            s.data = format!("Updated: {}", generate_git_project_id(&git_item));
            update_state_wrapper(&mut s, &state_path, &monitor).await;
        }
        drop(s);

        let wait = rng.gen_range(25..35);
        sleep(Duration::from_secs(wait)).await;
    }
}

// Spawn workers for each repository with slight timer offsets
async fn spawn_git_workers(
    git_credentials: &GitCredentials,
    state: Arc<Mutex<AppState>>,
    state_path: PathType,
    monitor: Option<ResourceMonitorLock>,
) {
    let mut credentials_shuffled = git_credentials.clone();
    let mut rng: StdRng = StdRng::from_entropy();
    credentials_shuffled.auth_items.shuffle(&mut rng);

    for git_item in credentials_shuffled.auth_items {
		log!(LogLevel::Debug, "Deploying working thread for: {}", generate_git_project_id(&git_item));
        let delay = rng.gen_range(0..5);
        let st = state.clone();
        let path = state_path.clone();
        let mon = monitor.as_ref().map(|m| m.clone());
        tokio::task::spawn_local(async move { repo_worker(git_item, st, path, mon, delay).await });
        sleep(Duration::from_secs(3)).await;
    }
}<|MERGE_RESOLUTION|>--- conflicted
+++ resolved
@@ -15,7 +15,6 @@
     types::pathtype::PathType,
 };
 use git::{handle_existing_repo, handle_new_repo, set_safe_directory};
-<<<<<<< HEAD
 use rand::{rngs::StdRng, seq::SliceRandom, Rng, SeedableRng};
 use signals::{sighup_watch, sigusr_watch};
 use dusa_collection_utils::types::rwarc::LockWithTimeout;
@@ -23,15 +22,7 @@
 use auth::init_gh_token;
 use git_auth_store::{auth_items, init_auth_box};
 use tokio::{sync::{Mutex, Notify}, time::sleep};
-=======
-use git2::Repository;
-use rand::{rngs::StdRng, seq::SliceRandom, Rng, SeedableRng};
-use signals::{sighup_watch, sigusr_watch};
-
-use auth::init_gh_token;
-use tokio::{sync::{Mutex, Notify}, time::sleep};
-
->>>>>>> d56ccc86
+
 
 mod auth;
 mod config;
@@ -128,11 +119,7 @@
 
     // Spawn background workers for each repository
     let monitor_clone = monitor.as_ref().map(|m| m.clone());
-<<<<<<< HEAD
     spawn_git_workers(state.clone(), state_path.clone(), monitor_clone).await;
-=======
-    spawn_git_workers(&git_credentials, state.clone(), state_path.clone(), monitor_clone).await;
->>>>>>> d56ccc86
 
     // Main loop
     loop {
@@ -189,7 +176,6 @@
     }
 }
 
-<<<<<<< HEAD
 // Worker that continuously processes a single repository with a random delay
 async fn repo_worker(
     git_item: LockWithTimeout<GitAuth>,
@@ -197,15 +183,6 @@
     state_path: PathType,
     monitor: Option<ResourceMonitorLock>,
     initial_delay: u64,
-=======
-// Process Git repositories, handling existing and new repos
-// ! UNUSED RIGHT NOW
-async fn _process_git_repositories(
-    git_credentials: &GitCredentials,
-    state: &mut AppState,
-    state_path: &PathType,
-    monitor: &Option<ResourceMonitorLock>,
->>>>>>> d56ccc86
 ) {
     sleep(Duration::from_secs(initial_delay)).await;
     let mut rng: StdRng = StdRng::from_entropy();
@@ -239,15 +216,9 @@
         if let Err(err) = result {
             log_error(&mut s, err, &state_path).await;
         } else {
-<<<<<<< HEAD
             s.event_counter += 1;
             s.data = format!("Updated: {}", generate_git_project_id(&git_item_read));
             update_state_wrapper(&mut s, &state_path, &monitor).await;
-=======
-            state.event_counter += 1;
-            state.data = format!("Updated: {}", generate_git_project_id(&git_item));
-            update_state_wrapper(state, state_path, monitor).await;
->>>>>>> d56ccc86
         }
         drop(s);
 
