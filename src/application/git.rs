use artisan_middleware::{
    git_actions::GitAuth,
    users::{get_id, set_file_ownership},
};
use dusa_collection_utils::logger::LogLevel;
use dusa_collection_utils::{
    errors::{ErrorArrayItem, Errors},
    types::pathtype::PathType,
};
use dusa_collection_utils::{functions::truncate, log};
use once_cell::sync::Lazy;
use tokio::process::Command;
use tokio::sync::Mutex;

use crate::{
<<<<<<< HEAD
    auth::github_auth_header,
=======
    auth::github_token,
>>>>>>> d56ccc86
    pull::{checkout_branch, clone_repo, pull_latest_changes},
};

// Handle an existing repo: fetch, pull if upstream is ahead, set tracking, restart if needed
pub async fn handle_existing_repo(
    auth: &GitAuth,
    git_project_path: &PathType,
) -> Result<(), ErrorArrayItem> {
    log!(
        LogLevel::Trace,
        "Working on existing git repo {}",
        auth.generate_id()
    );

    fetch_updates(git_project_path).await?;

    let remote_ahead: bool = match is_remote_ahead(auth, git_project_path).await {
        Ok(b) => Ok(b),
        Err(err) => Err(ErrorArrayItem::new(Errors::Git, err.to_string())),
    }?;

    if remote_ahead {
        checkout_branch(git_project_path.to_str().unwrap(), auth.branch.clone())
            .await
            .map_err(ErrorArrayItem::from)?;

        pull_latest_changes(git_project_path.to_str().unwrap(), auth.branch.clone())
            .await
            .map_err(ErrorArrayItem::from)?;

        log!(
            LogLevel::Info,
            "{} Updated, runner should rebuild this shortly.",
            auth.generate_id()
        );
    } else {
        log!(LogLevel::Info, "{}: Up to date !", auth.generate_id());
    }

    Ok(())
}

pub async fn handle_new_repo(
    auth: &GitAuth,
    git_project_path: &PathType,
) -> Result<(), ErrorArrayItem> {
    // Clone the repository
    let repo_url = auth.assemble_remote_url();
    clone_repo(&repo_url, git_project_path)
        .await
        .map_err(|err| ErrorArrayItem::new(Errors::Git, err.to_string()))?;

    // Set ownership to the web user
    let webuser = get_id("www-data")?;
    set_file_ownership(&git_project_path, webuser.0, webuser.1)?;

    // Set safe directory
    set_safe_directory(git_project_path).await?;

    checkout_branch(git_project_path.to_str().unwrap(), auth.branch.clone())
        .await
        .map_err(ErrorArrayItem::from)?;

    Ok(())
}

static SAFE_DIR_LOCK: Lazy<Mutex<()>> = Lazy::new(|| Mutex::new(()));

// Set the git project as a safe directory
pub async fn set_safe_directory(git_project_path: &PathType) -> Result<(), ErrorArrayItem> {
    log!(
        LogLevel::Trace,
        "Setting safe dir for {}",
        git_project_path.to_string()
    );

    let path = git_project_path.to_string();
    let _guard = SAFE_DIR_LOCK.lock().await;

    // Check if already marked safe
    let check = Command::new("git")
        .arg("config")
        .arg("--global")
        .arg("--get-all")
        .arg("safe.directory")
        .output()
        .await
        .map_err(|e| ErrorArrayItem::new(Errors::Git, e.to_string()))?;

    if check.status.success() {
        let existing = String::from_utf8_lossy(&check.stdout);
        if existing.lines().any(|l| l.trim() == path) {
            return Ok(());
        }
    }

    let status = Command::new("git")
        .arg("config")
        .arg("--global")
        .arg("--add")
        .arg("safe.directory")
        .arg(&path)
        .status()
        .await
        .map_err(|e| ErrorArrayItem::new(Errors::Git, e.to_string()))?;

    if status.success() {
        Ok(())
    } else {
        Err(ErrorArrayItem::new(
            Errors::Git,
            format!("Failed to set safe directory for {}", path),
        ))
    }
}

// Fetch updates from the remote repository
pub async fn fetch_updates(git_project_path: &PathType) -> Result<(), ErrorArrayItem> {
    log!(
        LogLevel::Debug,
        "Fetching updates for, {}",
        git_project_path
    );

<<<<<<< HEAD
    let header: String = match github_auth_header() {
        Some(h) => h,
=======
    let token: &'static str = match github_token() {
        Some(t) => t,
>>>>>>> d56ccc86
        None => {
            return Err(ErrorArrayItem::new(
                Errors::Git,
                "GitHub token not initialized".to_string(),
            ));
        }
    };
<<<<<<< HEAD
    let output = Command::new("git")
        .arg("-C")
        .arg(git_project_path.to_string())
        .arg("-c")
        .arg(format!("http.extraheader={}", header))
        .arg("fetch")
        .arg("origin")
        .env("GIT_TERMINAL_PROMPT", "0")
        .output()
        .await;

    match output {
        Ok(out) if out.status.success() => Ok(()),
        Ok(out) => Err(ErrorArrayItem::new(
            Errors::Git,
            format!("git fetch failed: {}", String::from_utf8_lossy(&out.stderr)),
        )),
        Err(e) => Err(ErrorArrayItem::new(Errors::Git, e.to_string())),
=======

    // Authentication callback
    let mut auth_cb = RemoteCallbacks::new();
    auth_cb.credentials(move |_url, username_from_url, _allowed_types| {
        Cred::userpass_plaintext(
            username_from_url.unwrap_or("oauth2"), // GitHub accepts "x-access-token" or "oauth2" as user
            &token,
        )
    });

    // TODO allow changing the remote from origin

    match repo.find_remote("origin") {
        Ok(mut remote) => {
            let mut fetch_options = FetchOptions::new();
            fetch_options.remote_callbacks(auth_cb);

            if let Err(err) = remote.fetch(
                &["+refs/heads/*:refs/remotes/origin/*"],
                Some(&mut fetch_options),
                None,
            ) {
                Err(ErrorArrayItem::new(Errors::Git, err.message()))
            } else {
                Ok(())
            }
        }
        Err(err) => Err(ErrorArrayItem::new(Errors::Git, err.message())),
>>>>>>> d56ccc86
    }
}

// Check if the upstream branch is ahead of the local branch
async fn is_remote_ahead(
    auth: &GitAuth,
    git_project_path: &PathType,
) -> Result<bool, std::io::Error> {
    let local = Command::new("git")
        .arg("-C")
        .arg(git_project_path.to_string())
        .arg("rev-parse")
        .arg("HEAD")
        .output()
        .await?;

    let remote = Command::new("git")
        .arg("-C")
        .arg(git_project_path.to_string())
        .arg("rev-parse")
        .arg(format!("origin/{}", auth.branch))
        .output()
        .await?;

    let local_commit = String::from_utf8_lossy(&local.stdout).trim().to_string();
    let remote_commit = String::from_utf8_lossy(&remote.stdout).trim().to_string();

    log!(
        LogLevel::Trace,
        "Latest commit on remote: {}",
        truncate(remote_commit.clone(), 8)
    );
    log!(
        LogLevel::Trace,
        "Latest local commit: {}",
        truncate(local_commit.clone(), 8)
    );

    Ok(local_commit != remote_commit)
}<|MERGE_RESOLUTION|>--- conflicted
+++ resolved
@@ -13,11 +13,7 @@
 use tokio::sync::Mutex;
 
 use crate::{
-<<<<<<< HEAD
     auth::github_auth_header,
-=======
-    auth::github_token,
->>>>>>> d56ccc86
     pull::{checkout_branch, clone_repo, pull_latest_changes},
 };
 
@@ -142,13 +138,8 @@
         git_project_path
     );
 
-<<<<<<< HEAD
     let header: String = match github_auth_header() {
         Some(h) => h,
-=======
-    let token: &'static str = match github_token() {
-        Some(t) => t,
->>>>>>> d56ccc86
         None => {
             return Err(ErrorArrayItem::new(
                 Errors::Git,
@@ -156,8 +147,8 @@
             ));
         }
     };
-<<<<<<< HEAD
-    let output = Command::new("git")
+
+  let output = Command::new("git")
         .arg("-C")
         .arg(git_project_path.to_string())
         .arg("-c")
@@ -175,36 +166,6 @@
             format!("git fetch failed: {}", String::from_utf8_lossy(&out.stderr)),
         )),
         Err(e) => Err(ErrorArrayItem::new(Errors::Git, e.to_string())),
-=======
-
-    // Authentication callback
-    let mut auth_cb = RemoteCallbacks::new();
-    auth_cb.credentials(move |_url, username_from_url, _allowed_types| {
-        Cred::userpass_plaintext(
-            username_from_url.unwrap_or("oauth2"), // GitHub accepts "x-access-token" or "oauth2" as user
-            &token,
-        )
-    });
-
-    // TODO allow changing the remote from origin
-
-    match repo.find_remote("origin") {
-        Ok(mut remote) => {
-            let mut fetch_options = FetchOptions::new();
-            fetch_options.remote_callbacks(auth_cb);
-
-            if let Err(err) = remote.fetch(
-                &["+refs/heads/*:refs/remotes/origin/*"],
-                Some(&mut fetch_options),
-                None,
-            ) {
-                Err(ErrorArrayItem::new(Errors::Git, err.message()))
-            } else {
-                Ok(())
-            }
-        }
-        Err(err) => Err(ErrorArrayItem::new(Errors::Git, err.message())),
->>>>>>> d56ccc86
     }
 }
 
