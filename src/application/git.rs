use artisan_middleware::{
    git_actions::{GitAction, GitAuth},
    users::{get_id, set_file_ownership},
};
use dusa_collection_utils::logger::LogLevel;
use dusa_collection_utils::{
    errors::{ErrorArrayItem, Errors},
    types::pathtype::PathType,
};
use dusa_collection_utils::{functions::truncate, log};
use git2::{Cred, FetchOptions, RemoteCallbacks, Repository};

use crate::{
    auth::get_gh_token,
    pull::{checkout_branch, clone_repo, pull_latest_changes},
};

// Handle an existing repo: fetch, pull if upstream is ahead, set tracking, restart if needed
pub async fn handle_existing_repo(
    auth: &GitAuth,
    repo: Repository,
    git_project_path: &PathType,
) -> Result<(), ErrorArrayItem> {
    log!(
        LogLevel::Trace,
        "Working on existing git repo {}",
        auth.generate_id()
    );

    // set_safe_directory(git_project_path).await?;
    fetch_updates(&repo).await?;

    // Check if upstream is ahead
    let remote_ahead: bool = match is_remote_ahead(auth, &repo).await {
        Ok(b) => Ok(b),
        Err(err) => Err(ErrorArrayItem::new(Errors::Git, err.message())),
    }?;

    if remote_ahead {
<<<<<<< HEAD
        pull_latest_changes(git_project_path.to_str().unwrap(), auth.branch.clone())
            .map_err(|err| ErrorArrayItem::new(Errors::Git, err.to_string()))?;

=======
>>>>>>> e0a6414d
        checkout_branch(&repo, auth.branch.clone())
            .map_err(|err| ErrorArrayItem::new(Errors::Git, err.message()))?;

        pull_latest_changes(git_project_path.to_str().unwrap(), auth.branch.clone())
            .map_err(ErrorArrayItem::from)?;

        log!(
            LogLevel::Info,
            "{} Updated, runner should rebuild this shortly.",
            auth.generate_id()
        );
    } else {
        log!(LogLevel::Info, "{}: Up to date !", auth.generate_id());
    }

    Ok(())
}

pub async fn handle_new_repo(
    auth: &GitAuth,
    git_project_path: &PathType,
) -> Result<(), ErrorArrayItem> {
    // Clone the repository
    let repo_url = auth.assemble_remote_url();
    clone_repo(&repo_url, git_project_path)
        .map_err(|err| ErrorArrayItem::new(Errors::Git, err.message()))?;

    // Set ownership to the web user
    let webuser = get_id("www-data")?;
    set_file_ownership(&git_project_path, webuser.0, webuser.1)?;

    // Set safe directory
    set_safe_directory(git_project_path).await?;

    let repo = Repository::open(git_project_path)
        .map_err(|err| ErrorArrayItem::new(Errors::Git, err.message()))?;

    checkout_branch(&repo, auth.branch.clone())
        .map_err(|err| ErrorArrayItem::new(Errors::Git, err.message()))?;

    Ok(())
}

// Set the git project as a safe directory
pub async fn set_safe_directory(git_project_path: &PathType) -> Result<(), ErrorArrayItem> {
    log!(
        LogLevel::Trace,
        "Setting safe dir for {}",
        git_project_path.to_string()
    );
    let set_safe = GitAction::SetSafe {
        directory: git_project_path.clone(),
    };
    set_safe.execute().await?;

    Ok(())
}

// Fetch updates from the remote repository
pub async fn fetch_updates(repo: &Repository) -> Result<(), ErrorArrayItem> {
    log!(
        LogLevel::Debug,
        "Fetching updates for, {}",
        PathType::Path(repo.path().into())
    );

    let token: String = match get_gh_token() {
        Ok(token) => token,
        Err(err) => {
            let mut error = ErrorArrayItem::from(err);
            error.err_mesg = format!("Error using gh to get token: {}", error.err_mesg).into();
            return Err(error);
        }
    };

    log!(LogLevel::Debug, "Token: {}", token);

    // Authentication callback
    let mut auth_cb = RemoteCallbacks::new();
    auth_cb.credentials(move |_url, username_from_url, _allowed_types| {
        Cred::userpass_plaintext(
            username_from_url.unwrap_or("oauth2"), // GitHub accepts "x-access-token" or "oauth2" as user
            &token,
        )
    });

    // TODO allow changing the remote from origin

    match repo.find_remote("origin") {
        Ok(mut remote) => {
            let mut fetch_options = FetchOptions::new();
            fetch_options.remote_callbacks(auth_cb);

            if let Err(err) = remote.fetch(
                &["+refs/heads/*:refs/remotes/origin/*"],
                Some(&mut fetch_options),
                None,
            ) {
                Err(ErrorArrayItem::new(Errors::Git, err.message()))
            } else {
                Ok(())
            }
        }
        Err(err) => Err(ErrorArrayItem::new(Errors::Git, err.message())),
    }
}

// Check if the upstream branch is ahead of the local branch
async fn is_remote_ahead(auth: &GitAuth, repo: &Repository) -> Result<bool, git2::Error> {
    let head = repo.head()?.peel_to_commit()?;
    let remote_ref = repo.refname_to_id(&format!("refs/remotes/origin/{}", auth.branch))?;
    let remote_commit = repo.find_commit(remote_ref)?;
    log!(
        LogLevel::Debug,
        "Latest commit on remote: {}",
        truncate(format!("{}", remote_commit.id()), 8)
    );

    Ok(truncate(format!("{}", head.id()), 8) != truncate(format!("{}", remote_commit.id()), 8))
}<|MERGE_RESOLUTION|>--- conflicted
+++ resolved
@@ -37,12 +37,6 @@
     }?;
 
     if remote_ahead {
-<<<<<<< HEAD
-        pull_latest_changes(git_project_path.to_str().unwrap(), auth.branch.clone())
-            .map_err(|err| ErrorArrayItem::new(Errors::Git, err.to_string()))?;
-
-=======
->>>>>>> e0a6414d
         checkout_branch(&repo, auth.branch.clone())
             .map_err(|err| ErrorArrayItem::new(Errors::Git, err.message()))?;
 
